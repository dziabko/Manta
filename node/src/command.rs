// Copyright 2019-2021 Manta Network.
// This file is part of Manta.
//
// Manta is free software: you can redistribute it and/or modify
// it under the terms of the GNU General Public License as published by
// the Free Software Foundation, either version 3 of the License, or
// (at your option) any later version.
//
// Manta is distributed in the hope that it will be useful,
// but WITHOUT ANY WARRANTY; without even the implied warranty of
// MERCHANTABILITY or FITNESS FOR A PARTICULAR PURPOSE.  See the
// GNU General Public License for more details.
//
// You should have received a copy of the GNU General Public License
// along with Manta.  If not, see <http://www.gnu.org/licenses/>.

use crate::{
	chain_specs,
	cli::{Cli, RelayChainCli, Subcommand},
	service::{new_partial, CalamariRuntimeExecutor, MantaRuntimeExecutor},
};

use codec::Encode;
use cumulus_client_service::genesis::generate_genesis_block;
use cumulus_primitives_core::ParaId;
use log::info;
use manta_primitives::Header;
use polkadot_parachain::primitives::AccountIdConversion;
use sc_cli::{
	ChainSpec, CliConfiguration, DefaultConfigurationValues, ImportParams, KeystoreParams,
	NetworkParams, Result, RuntimeVersion, SharedParams, SubstrateCli,
};
use sc_service::config::{BasePath, PrometheusConfig};
use sp_core::hexdisplay::HexDisplay;
use sp_runtime::{generic, traits::Block as BlockT, OpaqueExtrinsic};
use std::{io::Write, net::SocketAddr};

pub type Block = generic::Block<Header, OpaqueExtrinsic>;

pub const MANTA_PARACHAIN_ID: u32 = 2015;
pub const CALAMARI_PARACHAIN_ID: u32 = 2084;

trait IdentifyChain {
	fn is_manta(&self) -> bool;
	fn is_calamari(&self) -> bool;
}

impl IdentifyChain for dyn sc_service::ChainSpec {
	fn is_manta(&self) -> bool {
		self.id().starts_with("manta")
	}
	fn is_calamari(&self) -> bool {
		self.id().starts_with("calamari")
	}
}

impl<T: sc_service::ChainSpec + 'static> IdentifyChain for T {
	fn is_manta(&self) -> bool {
		<dyn sc_service::ChainSpec>::is_manta(self)
	}
	fn is_calamari(&self) -> bool {
		<dyn sc_service::ChainSpec>::is_calamari(self)
	}
}

fn load_spec(
	id: &str,
	para_id: ParaId,
) -> std::result::Result<Box<dyn sc_service::ChainSpec>, String> {
	match id {
		// manta chainspec
		"manta-dev" => Ok(Box::new(chain_specs::manta_development_config(para_id))),
		"manta-local" => Ok(Box::new(chain_specs::manta_local_config(para_id))),
		"manta-testnet" => Ok(Box::new(chain_specs::manta_testnet_config(para_id)?)),
		"manta" => Ok(Box::new(chain_specs::manta_config()?)),
		// calamari chainspec
		"calamari-dev" => Ok(Box::new(chain_specs::calamari_development_config(para_id))),
		"calamari-local" => Ok(Box::new(chain_specs::calamari_local_config(para_id))),
		"calamari-testnet" => Ok(Box::new(chain_specs::calamari_testnet_config(para_id)?)),
		"calamari-testnet-ci" => Ok(Box::new(chain_specs::calamari_testnet_ci_config()?)),
		"calamari" => Ok(Box::new(chain_specs::calamari_config()?)),
		path => {
			let chain_spec = chain_specs::ChainSpec::from_json_file(path.into())?;
			if chain_spec.is_manta() {
				Ok(Box::new(chain_specs::MantaChainSpec::from_json_file(
					path.into(),
				)?))
			} else if chain_spec.is_calamari() {
				Ok(Box::new(chain_specs::CalamariChainSpec::from_json_file(
					path.into(),
				)?))
			} else {
				Err("Please input a file name starting with manta or calamari.".into())
			}
		}
	}
}

impl SubstrateCli for Cli {
	fn impl_name() -> String {
		"Manta/Calamari Collator".into()
	}

	fn impl_version() -> String {
		env!("SUBSTRATE_CLI_IMPL_VERSION").into()
	}

	fn description() -> String {
		format!(
			"Manta/Calamari Collator\n\nThe command-line arguments provided first will be \
		passed to the parachain node, while the arguments provided after -- will be passed \
		to the relaychain node.\n\n\
		{} [parachain-args] -- [relaychain-args]",
			Self::executable_name()
		)
	}

	fn author() -> String {
		env!("CARGO_PKG_AUTHORS").into()
	}

	fn support_url() -> String {
		"https://github.com/Manta-Network/Manta/issues/new".into()
	}

	fn copyright_start_year() -> i32 {
		2020
	}

	fn load_spec(&self, id: &str) -> std::result::Result<Box<dyn sc_service::ChainSpec>, String> {
		if id.starts_with("manta") {
			load_spec(
				id,
				self.run.parachain_id.unwrap_or(MANTA_PARACHAIN_ID).into(),
			)
		} else {
			load_spec(
				id,
				self.run
					.parachain_id
					.unwrap_or(CALAMARI_PARACHAIN_ID)
					.into(),
			)
		}
	}

	fn native_runtime_version(chain_spec: &Box<dyn ChainSpec>) -> &'static RuntimeVersion {
		if chain_spec.is_manta() {
			&manta_runtime::VERSION
		} else if chain_spec.is_calamari() {
			&calamari_runtime::VERSION
		} else {
			panic!("invalid chain spec! should be one of manta or calamari chain specs")
		}
	}
}

impl SubstrateCli for RelayChainCli {
	fn impl_name() -> String {
		"Manta/Calamari Collator".into()
	}

	fn impl_version() -> String {
		env!("SUBSTRATE_CLI_IMPL_VERSION").into()
	}

	fn description() -> String {
		format!(
<<<<<<< HEAD
			"Manta Parachain Collator\n\nThe command-line arguments provided first will be \
			passed to the parachain node, while the arguments provided after -- will be passed \
			to the relaychain node.\n\n\
			{} [parachain-args] -- [relaychain-args]",
=======
			"Manta/Calamari collator\n\nThe command-line arguments provided first will be \
		passed to the parachain node, while the arguments provided after -- will be passed \
		to the relaychain node.\n\n\
		{} [parachain-args] -- [relaychain-args]",
>>>>>>> 527b2b1c
			Self::executable_name()
		)
	}

	fn author() -> String {
		env!("CARGO_PKG_AUTHORS").into()
	}

	fn support_url() -> String {
		"https://github.com/Manta-Network/Manta/issues/new".into()
	}

	fn copyright_start_year() -> i32 {
		2020
	}

	fn load_spec(&self, id: &str) -> std::result::Result<Box<dyn sc_service::ChainSpec>, String> {
		polkadot_cli::Cli::from_iter([RelayChainCli::executable_name().to_string()].iter())
			.load_spec(id)
	}

	fn native_runtime_version(chain_spec: &Box<dyn ChainSpec>) -> &'static RuntimeVersion {
		polkadot_cli::Cli::native_runtime_version(chain_spec)
	}
}

fn extract_genesis_wasm(chain_spec: &Box<dyn sc_service::ChainSpec>) -> Result<Vec<u8>> {
	let mut storage = chain_spec.build_storage()?;

	storage
		.top
		.remove(sp_core::storage::well_known_keys::CODE)
		.ok_or_else(|| "Could not find wasm file in genesis state!".into())
}

macro_rules! construct_async_run {
	(|$components:ident, $cli:ident, $cmd:ident, $config:ident| $( $code:tt )* ) => {{
		let runner = $cli.create_runner($cmd)?;
			if runner.config().chain_spec.is_manta() {
				runner.async_run(|$config| {
<<<<<<< HEAD
					let $components = new_partial::<manta_pc_runtime::RuntimeApi, MantaPCRuntimeExecutor, _>(
=======
					let $components = new_partial::<manta_runtime::RuntimeApi, MantaRuntimeExecutor, _>(
>>>>>>> 527b2b1c
						&$config,
						crate::service::parachain_build_import_queue,
					)?;
					let task_manager = $components.task_manager;
					{ $( $code )* }.map(|v| (v, task_manager))
				})
			} else if runner.config().chain_spec.is_calamari() {
				runner.async_run(|$config| {
					let $components = new_partial::<calamari_runtime::RuntimeApi, CalamariRuntimeExecutor, _>(
						&$config,
<<<<<<< HEAD
						crate::service::parachain_build_import_queue
=======
						crate::service::parachain_build_import_queue,
>>>>>>> 527b2b1c
					)?;
					let task_manager = $components.task_manager;
					{ $( $code )* }.map(|v| (v, task_manager))
				})
			} else {
				panic!("wrong chain spec, must be one of manta or calamari chain specs");
			}
	}}
}

/// Parse command line arguments into service configuration.
pub fn run() -> Result<()> {
	let cli = Cli::from_args();

	match &cli.subcommand {
		Some(Subcommand::BuildSpec(cmd)) => {
			let runner = cli.create_runner(cmd)?;
			runner.sync_run(|config| cmd.run(config.chain_spec, config.network))
		}
		Some(Subcommand::CheckBlock(cmd)) => {
			construct_async_run!(|components, cli, cmd, config| {
				Ok(cmd.run(components.client, components.import_queue))
			})
		}
		Some(Subcommand::ExportBlocks(cmd)) => {
			construct_async_run!(|components, cli, cmd, config| {
				Ok(cmd.run(components.client, config.database))
			})
		}
		Some(Subcommand::ExportState(cmd)) => {
			construct_async_run!(|components, cli, cmd, config| {
				Ok(cmd.run(components.client, config.chain_spec))
			})
		}
		Some(Subcommand::ImportBlocks(cmd)) => {
			construct_async_run!(|components, cli, cmd, config| {
				Ok(cmd.run(components.client, components.import_queue))
			})
		}
		Some(Subcommand::PurgeChain(cmd)) => {
			let runner = cli.create_runner(cmd)?;

			runner.sync_run(|config| {
				let polkadot_cli = RelayChainCli::new(
					&config,
					[RelayChainCli::executable_name()]
						.iter()
						.chain(cli.relaychain_args.iter()),
				);

				let polkadot_config = SubstrateCli::create_configuration(
					&polkadot_cli,
					&polkadot_cli,
					config.tokio_handle.clone(),
				)
				.map_err(|err| format!("Relay chain argument error: {}", err))?;

				cmd.run(config, polkadot_config)
			})
		}
		Some(Subcommand::Revert(cmd)) => construct_async_run!(|components, cli, cmd, config| {
			Ok(cmd.run(components.client, components.backend))
		}),
		Some(Subcommand::ExportGenesisState(params)) => {
			let mut builder = sc_cli::LoggerBuilder::new("");
			builder.with_profiling(sc_tracing::TracingReceiver::Log, "");
			let _ = builder.init();

			let block: Block = generate_genesis_block(&load_spec(
				&params.chain.clone().unwrap_or_default(),
				params.parachain_id.unwrap_or(MANTA_PARACHAIN_ID).into(),
			)?)?;
			let raw_header = block.header().encode();
			let output_buf = if params.raw {
				raw_header
			} else {
				format!("0x{:?}", HexDisplay::from(&block.header().encode())).into_bytes()
			};

			if let Some(output) = &params.output {
				std::fs::write(output, output_buf)?;
			} else {
				std::io::stdout().write_all(&output_buf)?;
			}

			Ok(())
		}
		Some(Subcommand::ExportGenesisWasm(params)) => {
			let mut builder = sc_cli::LoggerBuilder::new("");
			builder.with_profiling(sc_tracing::TracingReceiver::Log, "");
			let _ = builder.init();

			let raw_wasm_blob =
				extract_genesis_wasm(&cli.load_spec(&params.chain.clone().unwrap_or_default())?)?;
			let output_buf = if params.raw {
				raw_wasm_blob
			} else {
				format!("0x{:?}", HexDisplay::from(&raw_wasm_blob)).into_bytes()
			};

			if let Some(output) = &params.output {
				std::fs::write(output, output_buf)?;
			} else {
				std::io::stdout().write_all(&output_buf)?;
			}

			Ok(())
		}
		Some(Subcommand::Benchmark(cmd)) => {
			let runner = cli.create_runner(cmd)?;
			if runner.config().chain_spec.is_manta() {
				runner.sync_run(|config| cmd.run::<Block, MantaRuntimeExecutor>(config))
			} else if runner.config().chain_spec.is_calamari() {
				runner.sync_run(|config| cmd.run::<Block, CalamariRuntimeExecutor>(config))
			} else {
				Err("Benchmarking wasn't enabled when building the node. \
				You can enable it with `--features runtime-benchmarks`."
					.into())
			}
		}
		Some(Subcommand::TryRuntime) => Err("Try-runtime wasn't enabled when building the node. \
		You can enable it with `--features try-runtime`."
			.into()),
		None => {
			let runner = cli.create_runner(&cli.run.normalize())?;

			runner.run_node_until_exit(|config| async move {
				let para_id =
					chain_specs::Extensions::try_get(&*config.chain_spec).map(|e| e.para_id);

				let polkadot_cli = RelayChainCli::new(
					&config,
					[RelayChainCli::executable_name().to_string()]
						.iter()
						.chain(cli.relaychain_args.iter()),
				);

				let id = ParaId::from(
					cli.run
						.parachain_id
						.or(para_id)
						.unwrap_or(MANTA_PARACHAIN_ID),
				);

				let parachain_account =
					AccountIdConversion::<polkadot_primitives::v0::AccountId>::into_account(&id);

				let block: Block =
					generate_genesis_block(&config.chain_spec).map_err(|e| format!("{:?}", e))?;
				let genesis_state = format!("0x{:?}", HexDisplay::from(&block.header().encode()));

				let tokio_handle = config.tokio_handle.clone();
				let polkadot_config =
					SubstrateCli::create_configuration(&polkadot_cli, &polkadot_cli, tokio_handle)
						.map_err(|err| format!("Relay chain argument error: {}", err))?;

				info!("Parachain id: {:?}", id);
				info!("Parachain Account: {}", parachain_account);
				info!("Parachain genesis state: {}", genesis_state);
				info!(
					"Is collating: {}",
					if config.role.is_authority() {
						"yes"
					} else {
						"no"
					}
				);
<<<<<<< HEAD
				cfg_if::cfg_if! {
					if #[cfg(feature = "manta-pc")] {
						crate::service::start_parachain_node::<
							manta_pc_runtime::RuntimeApi,
							MantaPCRuntimeExecutor,
						>(
							config,
							polkadot_config,
							id,
						)
						.await
						.map(|r| r.0)
						.map_err(Into::into)
					} else {
						#[cfg(feature = "calamari")]
						crate::service::start_parachain_node::<
							calamari_runtime::RuntimeApi,
							CalamariRuntimeExecutor,
						>(
							config,
							polkadot_config,
							id,
						)
						.await
						.map(|r| r.0)
						.map_err(Into::into)
					}
=======

				if config.chain_spec.is_manta() {
					crate::service::start_parachain_node::<
						manta_runtime::RuntimeApi,
						MantaRuntimeExecutor,
					>(config, polkadot_config, id)
					.await
					.map(|r| r.0)
					.map_err(Into::into)
				} else if config.chain_spec.is_calamari() {
					crate::service::start_parachain_node::<
						calamari_runtime::RuntimeApi,
						CalamariRuntimeExecutor,
					>(config, polkadot_config, id)
					.await
					.map(|r| r.0)
					.map_err(Into::into)
				} else {
					Err("chain spec error: must be one of manta or calamari chain specs".into())
>>>>>>> 527b2b1c
				}
			})
		}
	}
}

impl DefaultConfigurationValues for RelayChainCli {
	fn p2p_listen_port() -> u16 {
		30334
	}

	fn rpc_ws_listen_port() -> u16 {
		9945
	}

	fn rpc_http_listen_port() -> u16 {
		9934
	}

	fn prometheus_listen_port() -> u16 {
		9616
	}
}

impl CliConfiguration<Self> for RelayChainCli {
	fn shared_params(&self) -> &SharedParams {
		self.base.base.shared_params()
	}

	fn import_params(&self) -> Option<&ImportParams> {
		self.base.base.import_params()
	}

	fn network_params(&self) -> Option<&NetworkParams> {
		self.base.base.network_params()
	}

	fn keystore_params(&self) -> Option<&KeystoreParams> {
		self.base.base.keystore_params()
	}

	fn base_path(&self) -> Result<Option<BasePath>> {
		Ok(self
			.shared_params()
			.base_path()
			.or_else(|| self.base_path.clone().map(Into::into)))
	}

	fn rpc_http(&self, default_listen_port: u16) -> Result<Option<SocketAddr>> {
		self.base.base.rpc_http(default_listen_port)
	}

	fn rpc_ipc(&self) -> Result<Option<String>> {
		self.base.base.rpc_ipc()
	}

	fn rpc_ws(&self, default_listen_port: u16) -> Result<Option<SocketAddr>> {
		self.base.base.rpc_ws(default_listen_port)
	}

	fn prometheus_config(&self, default_listen_port: u16) -> Result<Option<PrometheusConfig>> {
		self.base.base.prometheus_config(default_listen_port)
	}

	fn init<C: SubstrateCli>(&self) -> Result<()> {
		unreachable!("PolkadotCli is never initialized; qed");
	}

	fn chain_id(&self, is_dev: bool) -> Result<String> {
		let chain_id = self.base.base.chain_id(is_dev)?;

		Ok(if chain_id.is_empty() {
			self.chain_id.clone().unwrap_or_default()
		} else {
			chain_id
		})
	}

	fn role(&self, is_dev: bool) -> Result<sc_service::Role> {
		self.base.base.role(is_dev)
	}

	fn transaction_pool(&self) -> Result<sc_service::config::TransactionPoolOptions> {
		self.base.base.transaction_pool()
	}

	fn state_cache_child_ratio(&self) -> Result<Option<usize>> {
		self.base.base.state_cache_child_ratio()
	}

	fn rpc_methods(&self) -> Result<sc_service::config::RpcMethods> {
		self.base.base.rpc_methods()
	}

	fn rpc_ws_max_connections(&self) -> Result<Option<usize>> {
		self.base.base.rpc_ws_max_connections()
	}

	fn rpc_cors(&self, is_dev: bool) -> Result<Option<Vec<String>>> {
		self.base.base.rpc_cors(is_dev)
	}

	fn default_heap_pages(&self) -> Result<Option<u64>> {
		self.base.base.default_heap_pages()
	}

	fn force_authoring(&self) -> Result<bool> {
		self.base.base.force_authoring()
	}

	fn disable_grandpa(&self) -> Result<bool> {
		self.base.base.disable_grandpa()
	}

	fn max_runtime_instances(&self) -> Result<Option<usize>> {
		self.base.base.max_runtime_instances()
	}

	fn announce_block(&self) -> Result<bool> {
		self.base.base.announce_block()
	}

	fn telemetry_endpoints(
		&self,
		chain_spec: &Box<dyn ChainSpec>,
	) -> Result<Option<sc_telemetry::TelemetryEndpoints>> {
		self.base.base.telemetry_endpoints(chain_spec)
	}
}<|MERGE_RESOLUTION|>--- conflicted
+++ resolved
@@ -166,17 +166,10 @@
 
 	fn description() -> String {
 		format!(
-<<<<<<< HEAD
-			"Manta Parachain Collator\n\nThe command-line arguments provided first will be \
-			passed to the parachain node, while the arguments provided after -- will be passed \
-			to the relaychain node.\n\n\
-			{} [parachain-args] -- [relaychain-args]",
-=======
 			"Manta/Calamari collator\n\nThe command-line arguments provided first will be \
 		passed to the parachain node, while the arguments provided after -- will be passed \
 		to the relaychain node.\n\n\
 		{} [parachain-args] -- [relaychain-args]",
->>>>>>> 527b2b1c
 			Self::executable_name()
 		)
 	}
@@ -217,11 +210,7 @@
 		let runner = $cli.create_runner($cmd)?;
 			if runner.config().chain_spec.is_manta() {
 				runner.async_run(|$config| {
-<<<<<<< HEAD
-					let $components = new_partial::<manta_pc_runtime::RuntimeApi, MantaPCRuntimeExecutor, _>(
-=======
 					let $components = new_partial::<manta_runtime::RuntimeApi, MantaRuntimeExecutor, _>(
->>>>>>> 527b2b1c
 						&$config,
 						crate::service::parachain_build_import_queue,
 					)?;
@@ -232,11 +221,7 @@
 				runner.async_run(|$config| {
 					let $components = new_partial::<calamari_runtime::RuntimeApi, CalamariRuntimeExecutor, _>(
 						&$config,
-<<<<<<< HEAD
-						crate::service::parachain_build_import_queue
-=======
 						crate::service::parachain_build_import_queue,
->>>>>>> 527b2b1c
 					)?;
 					let task_manager = $components.task_manager;
 					{ $( $code )* }.map(|v| (v, task_manager))
@@ -404,35 +389,6 @@
 						"no"
 					}
 				);
-<<<<<<< HEAD
-				cfg_if::cfg_if! {
-					if #[cfg(feature = "manta-pc")] {
-						crate::service::start_parachain_node::<
-							manta_pc_runtime::RuntimeApi,
-							MantaPCRuntimeExecutor,
-						>(
-							config,
-							polkadot_config,
-							id,
-						)
-						.await
-						.map(|r| r.0)
-						.map_err(Into::into)
-					} else {
-						#[cfg(feature = "calamari")]
-						crate::service::start_parachain_node::<
-							calamari_runtime::RuntimeApi,
-							CalamariRuntimeExecutor,
-						>(
-							config,
-							polkadot_config,
-							id,
-						)
-						.await
-						.map(|r| r.0)
-						.map_err(Into::into)
-					}
-=======
 
 				if config.chain_spec.is_manta() {
 					crate::service::start_parachain_node::<
@@ -452,7 +408,6 @@
 					.map_err(Into::into)
 				} else {
 					Err("chain spec error: must be one of manta or calamari chain specs".into())
->>>>>>> 527b2b1c
 				}
 			})
 		}
