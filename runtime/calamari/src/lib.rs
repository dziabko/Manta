--- conflicted
+++ resolved
@@ -811,14 +811,8 @@
 	type Currency = Balances;
 	type UpdateOrigin = CollatorSelectionUpdateOrigin;
 	type PotId = PotId;
-<<<<<<< HEAD
-	type MaxCandidates = MaxCandidates;
-	type MaxInvulnerables = MaxInvulnerables;
-=======
 	type MaxCandidates = ConstU32<50>; // 50 candidates at most
 	type MaxInvulnerables = ConstU32<5>; // 5 invulnerables at most
-	type KickThreshold = Period; // should be a multiple of session or things will get inconsistent
->>>>>>> bdfb8686
 	type ValidatorId = <Self as frame_system::Config>::AccountId;
 	type ValidatorIdOf = manta_collator_selection::IdentityCollator;
 	type AccountIdOf = manta_collator_selection::IdentityCollator;
