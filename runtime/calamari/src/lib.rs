--- conflicted
+++ resolved
@@ -967,11 +967,8 @@
 			list_benchmark!(list, extra, pallet_collective, Council);
 			list_benchmark!(list, extra, pallet_membership, CouncilMembership);
 			list_benchmark!(list, extra, pallet_scheduler, Scheduler);
-<<<<<<< HEAD
 			list_benchmark!(list, extra, calamari_vesting, CalamariVesting);
-=======
 			list_benchmark!(list, extra, pallet_tx_pause, TransactionPause);
->>>>>>> 9b865a8e
 
 			let storage_info = AllPalletsWithSystem::storage_info();
 
@@ -1016,11 +1013,8 @@
 			add_benchmark!(params, batches, pallet_collective, Council);
 			add_benchmark!(params, batches, pallet_membership, CouncilMembership);
 			add_benchmark!(params, batches, pallet_scheduler, Scheduler);
-<<<<<<< HEAD
 			add_benchmark!(params, batches, calamari_vesting, CalamariVesting);
-=======
 			add_benchmark!(params, batches, pallet_tx_pause, TransactionPause);
->>>>>>> 9b865a8e
 
 			if batches.is_empty() { return Err("Benchmark not found for this pallet.".into()) }
 			Ok(batches)
