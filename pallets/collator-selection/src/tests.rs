// Copyright 2020-2021 Manta Network.
// This file is part of Manta.
//
// Manta is free software: you can redistribute it and/or modify
// it under the terms of the GNU General Public License as published by
// the Free Software Foundation, either version 3 of the License, or
// (at your option) any later version.
//
// Manta is distributed in the hope that it will be useful,
// but WITHOUT ANY WARRANTY; without even the implied warranty of
// MERCHANTABILITY or FITNESS FOR A PARTICULAR PURPOSE.  See the
// GNU General Public License for more details.
//
// You should have received a copy of the GNU General Public License
// along with Manta.  If not, see <http://www.gnu.org/licenses/>.

use crate as collator_selection;
use crate::{mock::*, BlocksPerCollatorThisSession, CandidateInfo, Error};
use frame_support::{
	assert_noop, assert_ok,
	traits::{Currency, GenesisBuild, OnInitialize},
};
use pallet_balances::Error as BalancesError;
use sp_runtime::testing::UintAuthorityId;
use sp_runtime::traits::BadOrigin;

#[test]
fn basic_setup_works() {
	new_test_ext().execute_with(|| {
		assert_eq!(CollatorSelection::desired_candidates(), 2);
		assert_eq!(CollatorSelection::candidacy_bond(), 10);

		assert!(CollatorSelection::candidates().is_empty());
		assert_eq!(CollatorSelection::invulnerables(), vec![1, 2]);
	});
}

#[test]
fn it_should_set_invulnerables() {
	new_test_ext().execute_with(|| {
		let new_set = vec![1, 2, 3, 4];
		assert_ok!(CollatorSelection::set_invulnerables(
			Origin::signed(RootAccount::get()),
			new_set.clone()
		));
		assert_eq!(CollatorSelection::invulnerables(), new_set);

		// cannot set with non-root.
		assert_noop!(
			CollatorSelection::set_invulnerables(Origin::signed(1), new_set.clone()),
			BadOrigin
		);
	});
}

#[test]
fn set_desired_candidates_works() {
	new_test_ext().execute_with(|| {
		// given
		assert_eq!(CollatorSelection::desired_candidates(), 2);

		// can set
		assert_ok!(CollatorSelection::set_desired_candidates(
			Origin::signed(RootAccount::get()),
			7
		));
		assert_eq!(CollatorSelection::desired_candidates(), 7);

		// rejects bad origin
		assert_noop!(
			CollatorSelection::set_desired_candidates(Origin::signed(1), 8),
			BadOrigin
		);
	});
}

#[test]
fn set_candidacy_bond() {
	new_test_ext().execute_with(|| {
		// given
		assert_eq!(CollatorSelection::candidacy_bond(), 10);

		// can set
		assert_ok!(CollatorSelection::set_candidacy_bond(
			Origin::signed(RootAccount::get()),
			7
		));
		assert_eq!(CollatorSelection::candidacy_bond(), 7);

		// rejects bad origin.
		assert_noop!(
			CollatorSelection::set_candidacy_bond(Origin::signed(1), 8),
			BadOrigin
		);
	});
}

#[test]
fn cannot_register_candidate_if_too_many() {
	new_test_ext().execute_with(|| {
		// reset desired candidates:
		<crate::DesiredCandidates<Test>>::put(0);

		// can't accept anyone anymore.
		assert_noop!(
			CollatorSelection::register_as_candidate(Origin::signed(3)),
			Error::<Test>::TooManyCandidates,
		);

		// reset desired candidates:
		<crate::DesiredCandidates<Test>>::put(1);
		assert_ok!(CollatorSelection::register_as_candidate(Origin::signed(4)));

		// but no more
		assert_noop!(
			CollatorSelection::register_as_candidate(Origin::signed(5)),
			Error::<Test>::TooManyCandidates,
		);
	})
}

#[test]
fn cannot_register_as_candidate_if_invulnerable() {
	new_test_ext().execute_with(|| {
		assert_eq!(CollatorSelection::invulnerables(), vec![1, 2]);

		// can't 1 because it is invulnerable.
		assert_noop!(
			CollatorSelection::register_as_candidate(Origin::signed(1)),
			Error::<Test>::AlreadyInvulnerable,
		);
	})
}

#[test]
fn cannot_register_as_candidate_if_keys_not_registered() {
	new_test_ext().execute_with(|| {
		// can't 7 because keys not registered.
		assert_noop!(
			CollatorSelection::register_as_candidate(Origin::signed(7)),
			Error::<Test>::ValidatorNotRegistered
		);
	})
}

#[test]
fn cannot_register_dupe_candidate() {
	new_test_ext().execute_with(|| {
		// can add 3 as candidate
		assert_ok!(CollatorSelection::register_as_candidate(Origin::signed(3)));
		let addition = CandidateInfo {
			who: 3,
			deposit: 10,
		};
		assert_eq!(CollatorSelection::candidates(), vec![addition]);
		assert_eq!(Balances::free_balance(3), 90);

		// but no more
		assert_noop!(
			CollatorSelection::register_as_candidate(Origin::signed(3)),
			Error::<Test>::AlreadyCandidate,
		);
	})
}

#[test]
fn cannot_register_as_candidate_if_poor() {
	new_test_ext().execute_with(|| {
		assert_eq!(Balances::free_balance(&3), 100);
		assert_eq!(Balances::free_balance(&33), 0);

		// works
		assert_ok!(CollatorSelection::register_as_candidate(Origin::signed(3)));

		// poor
		assert_noop!(
			CollatorSelection::register_as_candidate(Origin::signed(33)),
			BalancesError::<Test>::InsufficientBalance,
		);
	});
}

#[test]
fn register_as_candidate_works() {
	new_test_ext().execute_with(|| {
		// given
		assert_eq!(CollatorSelection::desired_candidates(), 2);
		assert_eq!(CollatorSelection::candidacy_bond(), 10);
		assert_eq!(CollatorSelection::candidates(), Vec::new());
		assert_eq!(CollatorSelection::invulnerables(), vec![1, 2]);

		// take two endowed, non-invulnerables accounts.
		assert_eq!(Balances::free_balance(&3), 100);
		assert_eq!(Balances::free_balance(&4), 100);

		assert_ok!(CollatorSelection::register_as_candidate(Origin::signed(3)));
		assert_ok!(CollatorSelection::register_as_candidate(Origin::signed(4)));

		assert_eq!(Balances::free_balance(&3), 90);
		assert_eq!(Balances::free_balance(&4), 90);

		assert_eq!(CollatorSelection::candidates().len(), 2);
	});
}

#[test]
fn leave_intent() {
	new_test_ext().execute_with(|| {
		// register a candidate.
		assert_ok!(CollatorSelection::register_as_candidate(Origin::signed(3)));
		assert_eq!(Balances::free_balance(3), 90);

		// register too so can leave above min candidates
		assert_ok!(CollatorSelection::register_as_candidate(Origin::signed(5)));
		assert_eq!(Balances::free_balance(5), 90);

		// cannot leave if not candidate.
		assert_noop!(
			CollatorSelection::leave_intent(Origin::signed(4)),
			Error::<Test>::NotCandidate
		);

		// bond is returned
		assert_ok!(CollatorSelection::leave_intent(Origin::signed(3)));
		assert_eq!(Balances::free_balance(3), 100);
	});
}

#[test]
fn authorship_event_handler() {
	new_test_ext().execute_with(|| {
		// put 100 in the pot + 5 for ED
		Balances::make_free_balance_be(&CollatorSelection::account_id(), 105);

		// 4 is the default author.
		assert_eq!(Balances::free_balance(4), 100);
		assert_ok!(CollatorSelection::register_as_candidate(Origin::signed(4)));
		// triggers `note_author`
		Authorship::on_initialize(1);

		let collator = CandidateInfo {
			who: 4,
			deposit: 10,
		};

		assert_eq!(CollatorSelection::candidates(), vec![collator]);

		// half of the pot goes to the collator who's the author (4 in tests).
		assert_eq!(Balances::free_balance(4), 140);
		// half + ED stays.
		assert_eq!(Balances::free_balance(CollatorSelection::account_id()), 55);
	});
}

#[test]
fn fees_edgecases() {
	new_test_ext().execute_with(|| {
		// Nothing panics, no reward when no ED in balance
		Authorship::on_initialize(1);
		// put some money into the pot at ED
		Balances::make_free_balance_be(&CollatorSelection::account_id(), 5);
		// 4 is the default author.
		assert_eq!(Balances::free_balance(4), 100);
		assert_ok!(CollatorSelection::register_as_candidate(Origin::signed(4)));
		// triggers `note_author`
		Authorship::on_initialize(1);

		let collator = CandidateInfo {
			who: 4,
			deposit: 10,
		};

		assert_eq!(CollatorSelection::candidates(), vec![collator]);
		// Nothing received
		assert_eq!(Balances::free_balance(4), 90);
		// all fee stays
		assert_eq!(Balances::free_balance(CollatorSelection::account_id()), 5);
	});
}

#[test]
fn session_management_works() {
	new_test_ext().execute_with(|| {
		initialize_to_block(1);

		assert_eq!(SessionChangeBlock::get(), 0);
		assert_eq!(SessionHandlerCollators::get(), vec![1, 2]);

		initialize_to_block(4);

		assert_eq!(SessionChangeBlock::get(), 0);
		assert_eq!(SessionHandlerCollators::get(), vec![1, 2]);

		// add a new collator
		assert_ok!(CollatorSelection::register_as_candidate(Origin::signed(3)));
		assert_ok!(Session::set_keys(
			Origin::signed(3),
			UintAuthorityId(3).into(),
			vec![]
		));
		// session won't see this.
		assert_eq!(SessionHandlerCollators::get(), vec![1, 2]);
		// but we have a new candidate.
		assert_eq!(CollatorSelection::candidates().len(), 1);

		initialize_to_block(10);
		assert_eq!(SessionChangeBlock::get(), 10);
		// pallet-session has 1 session delay; current validators are the same.
		assert_eq!(Session::validators(), vec![1, 2]);
		// queued ones are changed, and now we have 3.
		assert_eq!(Session::queued_keys().len(), 3);
		// session handlers (aura, et. al.) cannot see this yet.
		assert_eq!(SessionHandlerCollators::get(), vec![1, 2]);

		initialize_to_block(20);
		assert_eq!(SessionChangeBlock::get(), 20);
		// changed are now reflected to session handlers.
		assert_eq!(SessionHandlerCollators::get(), vec![1, 2, 3]);
	});
}
#[test]
fn kick_algorithm() {
	new_test_ext().execute_with(|| {
		// add collator candidates
		assert_ok!(CollatorSelection::set_desired_candidates(
			Origin::signed(RootAccount::get()),
			5
		));
		assert_ok!(CollatorSelection::register_as_candidate(Origin::signed(3)));
		assert_ok!(CollatorSelection::register_as_candidate(Origin::signed(4)));
		assert_ok!(CollatorSelection::register_as_candidate(Origin::signed(5)));

		// 80th percentile = 10, kick 9 and below, remove 3,4,5
		BlocksPerCollatorThisSession::<Test>::insert(1u64, 10);
		BlocksPerCollatorThisSession::<Test>::insert(2u64, 10);
		BlocksPerCollatorThisSession::<Test>::insert(3u64, 4);
		BlocksPerCollatorThisSession::<Test>::insert(4u64, 9);
		BlocksPerCollatorThisSession::<Test>::insert(5u64, 0);
		assert_eq!(
			CollatorSelection::kick_stale_candidates(CollatorSelection::candidates()).unwrap(),
			vec![5, 3, 4]
		);

		// readd them
		assert_ok!(CollatorSelection::register_as_candidate(Origin::signed(3)));
		assert_ok!(CollatorSelection::register_as_candidate(Origin::signed(4)));
		assert_ok!(CollatorSelection::register_as_candidate(Origin::signed(5)));

		// Don't try kicking invulnerables ( 1 and 2 ), percentile = 9, kick 8 and below
		BlocksPerCollatorThisSession::<Test>::insert(1u64, 0);
		BlocksPerCollatorThisSession::<Test>::insert(2u64, 10);
		BlocksPerCollatorThisSession::<Test>::insert(3u64, 4);
		BlocksPerCollatorThisSession::<Test>::insert(4u64, 9);
		BlocksPerCollatorThisSession::<Test>::insert(5u64, 0);
		assert_eq!(
			CollatorSelection::kick_stale_candidates(CollatorSelection::candidates()).unwrap(),
			vec![5, 3]
		);
	});
}
#[test]
fn kick_mechanism() {
	let candidate_ids = || {
		CollatorSelection::candidates()
			.iter()
			.map(|c| c.who.clone())
			.collect::<Vec<_>>()
	};
	let _print_collator_perf = || {
		BlocksPerCollatorThisSession::<Test>::iter().for_each(|tuple| {
			println!("{:?}", tuple);
		});
	};
	let set_all_validator_perf_to = |n: u32| {
		for v in Session::validators() {
			BlocksPerCollatorThisSession::<Test>::insert(v, n);
		}
	};

	new_test_ext().execute_with(|| {
		// add new collator candidates, they will become validators next session
		// Sessions rotate every 10 blocks, so we kick on each x0-th block
		assert_ok!(CollatorSelection::set_desired_candidates(
			Origin::signed(RootAccount::get()),
			5
		));
		assert_ok!(CollatorSelection::register_as_candidate(Origin::signed(3)));
		assert_ok!(Session::set_keys(
			Origin::signed(3),
			UintAuthorityId(3).into(),
			vec![]
		));
		assert_ok!(CollatorSelection::register_as_candidate(Origin::signed(4)));
<<<<<<< HEAD
		assert_ok!(CollatorSelection::register_as_candidate(Origin::signed(5)));
		assert_eq!(Session::validators(), vec![1, 2]);
		assert_eq!(candidate_ids(), vec![3, 4, 5]);

		// RAD: mock.rs specifies 4 as author of all blocks in find_author, 4 will produce all 10 blocks in a session
		// RAD: other tests like authorship_event_handler depend on 4 producing blocks
		initialize_to_block(19);
		assert_eq!(Session::validators(), vec![1, 2]); // collator 2 must not have been kicked, invulnerable
		assert_eq!(candidate_ids(), vec![3, 4, 5]);

		// TC1: Only invulnerables 1,2 underperform. Nobody gets kicked
		initialize_to_block(29);
		// NOTE: Validator 4 produces 10 blocks each session in testing
		set_all_validator_perf_to(10);
		BlocksPerCollatorThisSession::<Test>::insert(1u64, 10);
		BlocksPerCollatorThisSession::<Test>::insert(2u64, 10);
		assert_eq!(Session::validators(), vec![1, 2, 3, 4, 5]);
		assert_eq!(candidate_ids(), vec![3, 4, 5]);

		// TC2: 5 underperforms for one session, is kicked - recovers next session, but is still removed
		initialize_to_block(39);
		set_all_validator_perf_to(10);
		BlocksPerCollatorThisSession::<Test>::insert(5u64, 5);
		assert_eq!(Session::validators(), vec![1, 2, 3, 4, 5]);
		assert_eq!(candidate_ids(), vec![3, 4, 5]);
		initialize_to_block(49);
		set_all_validator_perf_to(10);
		assert_eq!(Session::validators(), vec![1, 2, 3, 4, 5]);
		assert_eq!(candidate_ids(), vec![3, 4]);
		initialize_to_block(59);
		set_all_validator_perf_to(10);
		assert_eq!(Session::validators(), vec![1, 2, 3, 4]);
		assert_eq!(candidate_ids(), vec![3, 4]);
		// TC3: 5 underperforms for one session, is kicked and immediately readded - loses one session then onboards again
		assert_ok!(CollatorSelection::register_as_candidate(Origin::signed(5)));
		initialize_to_block(69);
		set_all_validator_perf_to(10);
		assert_eq!(Session::validators(), vec![1, 2, 3, 4]);
		assert_eq!(candidate_ids(), vec![3, 4, 5]);
		initialize_to_block(79);
		set_all_validator_perf_to(10);
		BlocksPerCollatorThisSession::<Test>::insert(5u64, 5);
		assert_eq!(Session::validators(), vec![1, 2, 3, 4, 5]);
		assert_eq!(candidate_ids(), vec![3, 4, 5]);
		initialize_to_block(89);
		set_all_validator_perf_to(10);
		assert_eq!(Session::validators(), vec![1, 2, 3, 4, 5]);
		assert_eq!(candidate_ids(), vec![3, 4]);
		assert_ok!(CollatorSelection::register_as_candidate(Origin::signed(5)));
		assert_eq!(candidate_ids(), vec![3, 4, 5]);
		initialize_to_block(99);
		set_all_validator_perf_to(10);
		assert_eq!(Session::validators(), vec![1, 2, 3, 4]);
		assert_eq!(candidate_ids(), vec![3, 4, 5]);
		initialize_to_block(109);
		assert_eq!(Session::validators(), vec![1, 2, 3, 4, 5]);
		assert_eq!(candidate_ids(), vec![3, 4, 5]);

		// TC4: Everybody underperforms (algorithm knows no target number, just relative performance), nobody gets kicked
		set_all_validator_perf_to(6);
		initialize_to_block(119);
		assert_eq!(Session::validators(), vec![1, 2, 3, 4, 5]);
		assert_eq!(candidate_ids(), vec![3, 4, 5]);

		// TC5: 5 is on threshold ( at 5 nodes, the 90th percentile is the second highest value of the set = 100, 10% threshold is 10 ), 3 is just above
		set_all_validator_perf_to(100);
		BlocksPerCollatorThisSession::<Test>::insert(3u64, 91);
		BlocksPerCollatorThisSession::<Test>::insert(5u64, 90);
		initialize_to_block(129);
		set_all_validator_perf_to(100);
		assert_eq!(candidate_ids(), vec![3, 4]);

		//  TC6: Collator is added as candidate and removed next session before becoming active
		initialize_to_block(139);
		set_all_validator_perf_to(100);
		assert_ok!(CollatorSelection::register_as_candidate(Origin::signed(5)));
		assert_eq!(Session::validators(), vec![1, 2, 3, 4]);
		assert_eq!(candidate_ids(), vec![3, 4, 5]);
		initialize_to_block(149);
		// Next session is already planned and session keys are queued here
		assert_ok!(CollatorSelection::remove_collator(
			Origin::signed(RootAccount::get()),
			5
		));
		set_all_validator_perf_to(100);
		assert_eq!(candidate_ids(), vec![3, 4]);
		initialize_to_block(159);
		set_all_validator_perf_to(100);
		assert_eq!(Session::validators(), vec![1, 2, 3, 4, 5]); // 5 was queued already so it becomes a validator
		initialize_to_block(169);
		set_all_validator_perf_to(100);
		assert_eq!(Session::validators(), vec![1, 2, 3, 4]); // and is removed next session
=======
		assert_ok!(Session::set_keys(
			Origin::signed(4),
			UintAuthorityId(4).into(),
			vec![]
		));
		initialize_to_block(10);
		assert_eq!(CollatorSelection::candidates().len(), 2);
		initialize_to_block(20);
		assert_eq!(SessionChangeBlock::get(), 20);
		// 4 authored this block, gets to stay 3 was kicked
		assert_eq!(CollatorSelection::candidates().len(), 1);
		// 3 will be kicked after 1 session delay
		assert_eq!(SessionHandlerCollators::get(), vec![1, 2, 3, 4]);
		let collator = CandidateInfo {
			who: 4,
			deposit: 10,
		};
		assert_eq!(CollatorSelection::candidates(), vec![collator]);
		assert_eq!(CollatorSelection::last_authored_block(4), 20);
		initialize_to_block(30);
		// 3 gets kicked after 1 session delay
		assert_eq!(SessionHandlerCollators::get(), vec![1, 2, 4]);
		// kicked collator gets funds back
		assert_eq!(Balances::free_balance(3), 100);
>>>>>>> c9d3bdf1
	});
}
#[test]
#[should_panic = "duplicate invulnerables in genesis."]
fn cannot_set_genesis_value_twice() {
	sp_tracing::try_init_simple();
	let mut t = frame_system::GenesisConfig::default()
		.build_storage::<Test>()
		.unwrap();
	let invulnerables = vec![1, 1];

	let collator_selection = collator_selection::GenesisConfig::<Test> {
		desired_candidates: 2,
		candidacy_bond: 10,
		invulnerables,
	};
	// collator selection must be initialized before session.
	collator_selection.assimilate_storage(&mut t).unwrap();
}

#[test]
fn register_candidate_should_work() {
	new_test_ext().execute_with(|| {
		// add collator by root should work
		let candidate = 3;
		assert_ok!(CollatorSelection::register_candidate(
			Origin::signed(RootAccount::get()),
			candidate
		));

		// cannot add the same collator twice
		assert_noop!(
			CollatorSelection::register_candidate(Origin::signed(RootAccount::get()), candidate),
			Error::<Test>::AlreadyCandidate
		);

		let collator = CandidateInfo {
			who: candidate,
			deposit: 10,
		};
		assert_eq!(CollatorSelection::candidates(), vec![collator]);

		// normal user cannot add collator
		assert_noop!(
			CollatorSelection::register_candidate(Origin::signed(5), 4),
			BadOrigin,
		);

		// Cannot add collator if it reaches desired candidate
		// Now it should be 2 candidates.
		assert_ok!(CollatorSelection::register_candidate(
			Origin::signed(RootAccount::get()),
			4
		));
		assert_eq!(CollatorSelection::candidates().len(), 2);
		assert_noop!(
			CollatorSelection::register_candidate(Origin::signed(RootAccount::get()), 5),
			Error::<Test>::TooManyCandidates
		);
	});
}

#[test]
fn remove_collator_should_work() {
	new_test_ext().execute_with(|| {
		// add collator by root should work
		let candidate = 3;
		assert_ok!(CollatorSelection::register_candidate(
			Origin::signed(RootAccount::get()),
			candidate
		));

		// normal user cannot remove specified collator
		assert_noop!(
			CollatorSelection::remove_collator(Origin::signed(5), candidate),
			BadOrigin
		);

		// remove collator should work
		assert_ok!(CollatorSelection::remove_collator(
			Origin::signed(RootAccount::get()),
			candidate
		));

		// cannot remove a unregistered collator
		assert_noop!(
			CollatorSelection::remove_collator(Origin::signed(RootAccount::get()), candidate),
			Error::<Test>::NotCandidate
		);

		// Cannot remove invulnerables
		let invulnerable = 2;
		assert_noop!(
			CollatorSelection::remove_collator(Origin::signed(RootAccount::get()), invulnerable),
			Error::<Test>::NotAllowRemoveInvulnerable
		);
	});
}<|MERGE_RESOLUTION|>--- conflicted
+++ resolved
@@ -319,7 +319,7 @@
 	});
 }
 #[test]
-fn kick_algorithm() {
+fn kick_algorithm_manta() {
 	new_test_ext().execute_with(|| {
 		// add collator candidates
 		assert_ok!(CollatorSelection::set_desired_candidates(
@@ -327,8 +327,23 @@
 			5
 		));
 		assert_ok!(CollatorSelection::register_as_candidate(Origin::signed(3)));
-		assert_ok!(CollatorSelection::register_as_candidate(Origin::signed(4)));
+		assert_ok!(Session::set_keys(
+			Origin::signed(3),
+			UintAuthorityId(3).into(),
+			vec![]
+		));
+		assert_ok!(CollatorSelection::register_as_candidate(Origin::signed(4)));
+		assert_ok!(Session::set_keys(
+			Origin::signed(4),
+			UintAuthorityId(4).into(),
+			vec![]
+		));
 		assert_ok!(CollatorSelection::register_as_candidate(Origin::signed(5)));
+		assert_ok!(Session::set_keys(
+			Origin::signed(5),
+			UintAuthorityId(5).into(),
+			vec![]
+		));
 
 		// 80th percentile = 10, kick 9 and below, remove 3,4,5
 		BlocksPerCollatorThisSession::<Test>::insert(1u64, 10);
@@ -359,7 +374,47 @@
 	});
 }
 #[test]
-fn kick_mechanism() {
+fn kick_mechanism_parity() {
+	new_test_ext().execute_with(|| {
+		assert_ok!(CollatorSelection::register_as_candidate(Origin::signed(3)));
+		assert_ok!(Session::set_keys(
+			Origin::signed(3),
+			UintAuthorityId(3).into(),
+			vec![]
+		));
+		assert_ok!(CollatorSelection::register_as_candidate(Origin::signed(4)));
+		assert_ok!(Session::set_keys(
+			Origin::signed(4),
+			UintAuthorityId(4).into(),
+			vec![]
+		));
+		initialize_to_block(10);
+		assert_eq!(CollatorSelection::candidates().len(), 2);
+		initialize_to_block(20);
+		assert_eq!(SessionChangeBlock::get(), 20);
+		assert_eq!(CollatorSelection::candidates().len(), 2);
+		assert_eq!(Session::validators().len(), 4); // all candidates active
+		initialize_to_block(30);
+		// 4 authored all blocks in this the past session, gets to stay 3 was kicked on session change
+		assert_eq!(CollatorSelection::candidates().len(), 1);
+		// 3 will be kicked after 1 session delay
+		assert_eq!(SessionHandlerCollators::get(), vec![1, 2, 3, 4]);
+		let collator = CandidateInfo {
+			who: 4,
+			deposit: 10,
+		};
+		assert_eq!(CollatorSelection::candidates(), vec![collator]);
+		// assert_eq!(CollatorSelection::last_authored_block(4), 20); // NOTE: not used in manta fork
+		initialize_to_block(40);
+		// 3 gets kicked after 1 session delay
+		assert_eq!(SessionHandlerCollators::get(), vec![1, 2, 4]);
+		// kicked collator gets funds back
+		assert_eq!(Balances::free_balance(3), 100);
+	});
+}
+
+#[test]
+fn kick_mechanism_manta() {
 	let candidate_ids = || {
 		CollatorSelection::candidates()
 			.iter()
@@ -391,8 +446,17 @@
 			vec![]
 		));
 		assert_ok!(CollatorSelection::register_as_candidate(Origin::signed(4)));
-<<<<<<< HEAD
+		assert_ok!(Session::set_keys(
+			Origin::signed(4),
+			UintAuthorityId(4).into(),
+			vec![]
+		));
 		assert_ok!(CollatorSelection::register_as_candidate(Origin::signed(5)));
+		assert_ok!(Session::set_keys(
+			Origin::signed(5),
+			UintAuthorityId(5).into(),
+			vec![]
+		));
 		assert_eq!(Session::validators(), vec![1, 2]);
 		assert_eq!(candidate_ids(), vec![3, 4, 5]);
 
@@ -484,32 +548,6 @@
 		initialize_to_block(169);
 		set_all_validator_perf_to(100);
 		assert_eq!(Session::validators(), vec![1, 2, 3, 4]); // and is removed next session
-=======
-		assert_ok!(Session::set_keys(
-			Origin::signed(4),
-			UintAuthorityId(4).into(),
-			vec![]
-		));
-		initialize_to_block(10);
-		assert_eq!(CollatorSelection::candidates().len(), 2);
-		initialize_to_block(20);
-		assert_eq!(SessionChangeBlock::get(), 20);
-		// 4 authored this block, gets to stay 3 was kicked
-		assert_eq!(CollatorSelection::candidates().len(), 1);
-		// 3 will be kicked after 1 session delay
-		assert_eq!(SessionHandlerCollators::get(), vec![1, 2, 3, 4]);
-		let collator = CandidateInfo {
-			who: 4,
-			deposit: 10,
-		};
-		assert_eq!(CollatorSelection::candidates(), vec![collator]);
-		assert_eq!(CollatorSelection::last_authored_block(4), 20);
-		initialize_to_block(30);
-		// 3 gets kicked after 1 session delay
-		assert_eq!(SessionHandlerCollators::get(), vec![1, 2, 4]);
-		// kicked collator gets funds back
-		assert_eq!(Balances::free_balance(3), 100);
->>>>>>> c9d3bdf1
 	});
 }
 #[test]
