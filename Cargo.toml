--- conflicted
+++ resolved
@@ -1,12 +1,8 @@
 [workspace]
 members = [
 	'node',
-<<<<<<< HEAD
 	'pallets/*',
-	'runtime/manta-pc',
-=======
 	'runtime/manta',
->>>>>>> 4caa2587
 	'runtime/calamari',
 ]
 
